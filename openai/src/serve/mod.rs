pub mod err;
pub mod middleware;
pub mod turnstile;

#[cfg(feature = "template")]
pub mod router;
pub mod signal;

use anyhow::anyhow;
use axum::body::StreamBody;
use axum::extract::ConnectInfo;
use axum::headers::authorization::Bearer;
use axum::headers::Authorization;
use axum::http::Response;
use axum::response::IntoResponse;
use axum::routing::{any, post};
use axum::{Json, TypedHeader};
use axum_server::{AddrIncomingConfig, Handle};

use axum::http::header;
use axum::http::method::Method;
use axum::http::uri::Uri;
use axum_extra::extract::cookie::Cookie;
use axum_extra::extract::{cookie, CookieJar};
use axum_server::tls_rustls::RustlsConfig;
use axum_server::HttpConfig;
use derive_builder::Builder;
use reqwest::header::{HeaderMap, HeaderValue};
use serde_json::{json, Value};
use std::str::FromStr;
use std::sync::Arc;
use std::time::{Duration, UNIX_EPOCH};
use tracing_subscriber::prelude::__tracing_subscriber_SubscriberExt;
use tracing_subscriber::util::SubscriberInitExt;

use std::net::{IpAddr, SocketAddr};
use std::path::PathBuf;

use crate::arkose::funcaptcha::{ArkoseSolver, Solver};
use crate::arkose::Type;
use crate::auth::model::{
    AccessToken, AuthAccount, AuthAccountBuilder, AuthStrategy, RefreshToken,
};
use crate::auth::provide::AuthProvider;
use crate::context::{self, ContextArgsBuilder};
use crate::serve::middleware::tokenbucket::TokenBucketLimitContext;
use crate::serve::router::toapi::chat_to_api;
use crate::{arkose, debug, info, warn, HOST_CHATGPT, ORIGIN_CHATGPT};

use crate::serve::err::ResponseError;
use crate::{HEADER_UA, URL_CHATGPT_API, URL_PLATFORM_API};

use self::middleware::tokenbucket;

const EMPTY: &str = "";

#[derive(Builder, Clone)]
pub struct Launcher {
    /// Listen addres
    host: IpAddr,
    /// Listen port
    port: u16,
    /// Machine worker pool
    workers: usize,
    /// Concurrent limit (Enforces a limit on the concurrent number of requests the underlying)
    concurrent_limit: usize,
    /// Server proxies
    proxies: Vec<String>,
    /// Enabled Cookie Store
    cookie_store: bool,
    /// Disable direct connection
    disable_direct: bool,
    /// TCP keepalive (second)
    tcp_keepalive: usize,
    /// Set an optional timeout for idle sockets being kept-alive
    pool_idle_timeout: usize,
    /// Client timeout
    timeout: usize,
    /// Client connect timeout
    connect_timeout: usize,
    /// TLS keypair
    tls_keypair: Option<(PathBuf, PathBuf)>,
    /// Get the user password of the PUID
    puid_password: Option<String>,
    /// Get the user mailbox of the PUID
    puid_email: Option<String>,
    /// Web UI api prefix
    api_prefix: Option<String>,
    /// PreAuth Cookie API URL
    preauth_api: Option<String>,
    /// Arkose endpoint
    arkose_endpoint: Option<String>,
    /// Get arkose token endpoint
    arkose_token_endpoint: Option<String>,
    /// ChatGPT Arkoselabs HAR record file path
    arkose_chat_har_file: Option<PathBuf>,
    /// Platform Arkoselabs HAR record file path
    arkose_platform_har_file: Option<PathBuf>,
    /// Auth Arkoselabs HAR record file path
    arkose_auth_har_file: Option<PathBuf>,
    /// HAR file upload authenticate key
    arkose_har_upload_key: Option<String>,
    /// arkoselabs solver
    arkose_solver: Solver,
    /// arkoselabs solver client key
    arkose_solver_key: Option<String>,
    /// Enable Tokenbucket
    #[cfg(feature = "limit")]
    tb_enable: bool,
    /// Tokenbucket store strategy
    #[cfg(feature = "limit")]
    tb_store_strategy: tokenbucket::Strategy,
    /// Tokenbucket redis url
    tb_redis_url: String,
    /// Tokenbucket capacity
    #[cfg(feature = "limit")]
    tb_capacity: u32,
    /// Tokenbucket fill rate
    #[cfg(feature = "limit")]
    tb_fill_rate: u32,
    /// Tokenbucket expired (second)
    #[cfg(feature = "limit")]
    tb_expired: u32,
    /// Cloudflare turnstile captcha site key
    cf_site_key: Option<String>,
    /// Cloudflare turnstile captcha secret key
    cf_secret_key: Option<String>,
    /// Disable web ui
    disable_ui: bool,
}

impl Launcher {
    pub fn run(self) -> anyhow::Result<()> {
        tracing_subscriber::registry()
            .with(
                tracing_subscriber::EnvFilter::try_from_default_env()
                    .unwrap_or_else(|_| "RUST_LOG=warn".into()),
            )
            .with(tracing_subscriber::fmt::layer())
            .init();

        let host = match self.host.is_ipv4() {
            true => self.host.to_string(),
            false => format!("[{}]", self.host),
        };
        info!("Starting HTTP(S) server at http(s)://{host}:{}", self.port);
        info!("Starting {} workers", self.workers);
        info!("Concurrent limit {}", self.concurrent_limit);
        info!("Keepalive {} seconds", self.tcp_keepalive);
        info!("Timeout {} seconds", self.timeout);
        info!("Connect timeout {} seconds", self.connect_timeout);
        info!("Enabled cookie store: {}", self.cookie_store);
        if self.disable_direct {
            info!("Disable direct connection");
        }

        let arkose_sovler = match self.arkose_solver_key.as_ref() {
            Some(key) => {
                info!("ArkoseLabs solver: {:?}", self.arkose_solver);
                Some(ArkoseSolver::new(self.arkose_solver.clone(), key.clone()))
            }
            None => None,
        };
        let args = ContextArgsBuilder::default()
            .cookie_store(self.cookie_store)
            .api_prefix(self.api_prefix.clone())
            .arkose_endpoint(self.arkose_endpoint.clone())
            .arkose_chat_har_file(self.arkose_chat_har_file.clone())
            .arkose_auth_har_file(self.arkose_auth_har_file.clone())
            .preauth_api(self.preauth_api.clone())
            .arkose_platform_har_file(self.arkose_platform_har_file.clone())
            .arkose_har_upload_key(self.arkose_har_upload_key.clone())
            .arkose_token_endpoint(self.arkose_token_endpoint.clone())
            .arkose_solver(arkose_sovler)
            .proxies(self.proxies.clone())
            .disable_direct(self.disable_direct)
            .timeout(self.timeout.clone())
            .connect_timeout(self.connect_timeout)
            .tcp_keepalive(self.tcp_keepalive)
            .pool_idle_timeout(self.pool_idle_timeout)
            .cf_secret_key(self.cf_secret_key.clone())
            .cf_site_key(self.cf_site_key.clone())
            .build()?;

        context::init(args);

        let global_layer = tower::ServiceBuilder::new()
            .layer(tower_http::trace::TraceLayer::new_for_http())
            .layer(tower::limit::ConcurrencyLimitLayer::new(
                self.concurrent_limit,
            ))
            .layer(
                tower_http::cors::CorsLayer::new()
                    .allow_credentials(true)
                    .allow_headers(tower_http::cors::AllowHeaders::mirror_request())
                    .allow_methods(tower_http::cors::AllowMethods::mirror_request())
                    .allow_origin(tower_http::cors::AllowOrigin::mirror_request()),
            )
            .layer(axum::error_handling::HandleErrorLayer::new(
                |_: axum::BoxError| async { axum::http::StatusCode::REQUEST_TIMEOUT },
            ))
            .layer(tower::timeout::TimeoutLayer::new(Duration::from_secs(
                self.timeout as u64,
            )));

        let app_layer = {
            let limit_context = TokenBucketLimitContext::from((
                self.tb_store_strategy.clone(),
                self.tb_enable,
                self.tb_capacity,
                self.tb_fill_rate,
                self.tb_expired,
                self.tb_redis_url.clone(),
            ));

            tower::ServiceBuilder::new()
                .layer(axum::middleware::from_fn(
                    middleware::token_authorization_middleware,
                ))
                .layer(axum::middleware::from_fn_with_state(
                    Arc::new(limit_context),
                    middleware::token_bucket_limit_middleware,
                ))
        };

        let http_config = HttpConfig::new()
            .http1_keep_alive(true)
            .http1_header_read_timeout(Duration::from_secs(self.tcp_keepalive as u64))
            .http2_keep_alive_timeout(Duration::from_secs(self.tcp_keepalive as u64))
            .http2_keep_alive_interval(Some(Duration::from_secs(self.tcp_keepalive as u64)))
            .build();

        let incoming_config = AddrIncomingConfig::new()
            .tcp_sleep_on_accept_errors(true)
            .tcp_keepalive_interval(Some(Duration::from_secs(self.tcp_keepalive as u64)))
            .tcp_keepalive(Some(Duration::from_secs(self.tcp_keepalive as u64)))
            .build();

        let runtime = tokio::runtime::Builder::new_multi_thread()
            .enable_all()
            .worker_threads(self.workers)
            .build()?;

        runtime.block_on(async {
            tokio::spawn(check_wan_address());
            tokio::spawn(initialize_puid(
                self.puid_email.clone(),
                self.puid_password.clone(),
            ));

            let router = axum::Router::new()
                // official dashboard api endpoint
                .route("/dashboard/*path", any(official_proxy))
                // official v1 api endpoint
                .route("/v1/*path", any(official_proxy))
                // unofficial backend api endpoint
                .route("/backend-api/*path", any(unofficial_proxy))
                // unofficial api to official api
                .route("/to/v1/chat/completions", post(chat_to_api))
                .route_layer(app_layer)
                // unofficial public api endpoint
                .route("/public-api/*path", any(unofficial_proxy))
                .route("/auth/token", post(post_access_token))
                .route("/auth/refresh_token", post(post_refresh_token))
                .route("/auth/revoke_token", post(post_revoke_token));

            let router = router::config(router, &self).layer(global_layer);

            let handle = Handle::new();

            // Spawn a task to gracefully shutdown server.
            tokio::spawn(signal::graceful_shutdown(handle.clone()));

            match self.tls_keypair {
                Some(keypair) => {
                    let tls_config = RustlsConfig::from_pem_file(keypair.0, keypair.1)
                        .await
                        .expect("Failed to load TLS keypair");
                    let socket = std::net::SocketAddr::new(self.host, self.port);
                    axum_server::bind_rustls(socket, tls_config)
                        .handle(handle)
                        .addr_incoming_config(incoming_config)
                        .http_config(http_config)
                        .serve(router.into_make_service_with_connect_info::<SocketAddr>())
                        .await
                        .expect("openai server failed")
                }
                None => {
                    let socket = std::net::SocketAddr::new(self.host, self.port);
                    axum_server::bind(socket)
                        .handle(handle)
                        .addr_incoming_config(incoming_config)
                        .http_config(http_config)
                        .serve(router.into_make_service_with_connect_info::<SocketAddr>())
                        .await
                        .expect("openai server failed")
                }
            }
        });

        Ok(())
    }
}

async fn post_access_token(
    ConnectInfo(addr): ConnectInfo<SocketAddr>,
    mut account: axum::Form<AuthAccount>,
) -> Result<Json<AccessToken>, ResponseError> {
    turnstile::cf_turnstile_check(&addr.ip(), account.cf_turnstile_response.as_deref()).await?;
<<<<<<< HEAD
    info!("trylogin:----{}----{}", &account.username, &account.password);
    let res: AccessToken = retry_login(&mut account).await?;
=======
    let res: AccessToken = try_login(&mut account).await?;
>>>>>>> 7883e3af
    Ok(Json(res))
}

async fn post_refresh_token(
    TypedHeader(bearer): TypedHeader<Authorization<Bearer>>,
) -> Result<Json<RefreshToken>, ResponseError> {
    let ctx = context::get_instance();
    match ctx.auth_client().do_refresh_token(bearer.token()).await {
        Ok(refresh_token) => Ok(Json(refresh_token)),
        Err(err) => Err(ResponseError::BadRequest(err)),
    }
}

async fn post_revoke_token(
    TypedHeader(bearer): TypedHeader<Authorization<Bearer>>,
) -> Result<axum::http::StatusCode, ResponseError> {
    let ctx = context::get_instance();
    match ctx.auth_client().do_revoke_token(bearer.token()).await {
        Ok(_) => Ok(axum::http::StatusCode::OK),
        Err(err) => Err(ResponseError::BadRequest(err)),
    }
}

/// match path /dashboard/{tail.*}
/// POST https://api.openai.com/dashboard/onboarding/login"
/// POST https://api.openai.com/dashboard/user/api_keys
/// GET https://api.openai.com/dashboard/user/api_keys
/// POST https://api.openai.com/dashboard/billing/usage
/// POST https://api.openai.com/dashboard/billing/credit_grants
///
/// platform API match path /v1/{tail.*}
/// reference: https://platform.openai.com/docs/api-reference
/// GET https://api.openai.com/v1/models
/// GET https://api.openai.com/v1/models/{model}
/// POST https://api.openai.com/v1/chat/completions
/// POST https://api.openai.com/v1/completions
/// POST https://api.openai.com/v1/edits
/// POST https://api.openai.com/v1/images/generations
/// POST https://api.openai.com/v1/images/edits
/// POST https://api.openai.com/v1/images/variations
/// POST https://api.openai.com/v1/embeddings
/// POST https://api.openai.com/v1/audio/transcriptions
/// POST https://api.openai.com/v1/audio/translations
/// GET https://api.openai.com/v1/files
/// POST https://api.openai.com/v1/files
/// DELETE https://api.openai.com/v1/files/{file_id}
/// GET https://api.openai.com/v1/files/{file_id}
/// GET https://api.openai.com/v1/files/{file_id}/content
/// POST https://api.openai.com/v1/fine-tunes
/// GET https://api.openai.com/v1/fine-tunes
/// GET https://api.openai.com/v1/fine-tunes/{fine_tune_id}
/// POST https://api.openai.com/v1/fine-tunes/{fine_tune_id}/cancel
/// GET https://api.openai.com/v1/fine-tunes/{fine_tune_id}/events
/// DELETE https://api.openai.com/v1/models/{model}
/// POST https://api.openai.com/v1/moderations
/// Deprecated GET https://api.openai.com/v1/engines
/// Deprecated GET https://api.openai.com/v1/engines/{engine_id}
async fn official_proxy(
    uri: Uri,
    method: Method,
    headers: HeaderMap,
    jar: CookieJar,
    mut body: Option<Json<Value>>,
) -> Result<impl IntoResponse, ResponseError> {
    let url = if let Some(query) = uri.query() {
        format!("{URL_PLATFORM_API}{}?{query}", uri.path())
    } else {
        format!("{URL_PLATFORM_API}{}", uri.path())
    };

    handle_dashboard_body(&url, &method, &mut body).await?;

    let builder = context::get_instance()
        .client()
        .request(method, &url)
        .headers(header_convert(&headers, &jar).await?);
    let resp = match body {
        Some(body) => builder.json(&body.0).send().await,
        None => builder.send().await,
    };
    response_convert(resp)
}

/// reference: doc/http.rest
/// GET http://{{host}}/backend-api/models?history_and_training_disabled=false
/// GET http://{{host}}/backend-api/accounts/check
/// GET http://{{host}}/backend-api/accounts/check/v4-2023-04-27
/// GET http://{{host}}/backend-api/settings/beta_features
/// GET http://{{host}}/backend-api/conversation/{conversation_id}
/// GET http://{{host}}/backend-api/conversations?offset=0&limit=3&order=updated
/// GET http://{{host}}/public-api/conversation_limit
/// POST http://{{host}}/backend-api/conversation
/// PATCH http://{{host}}/backend-api/conversation/{conversation_id}
/// POST http://{{host}}/backend-api/conversation/gen_title/{conversation_id}
/// PATCH http://{{host}}/backend-api/conversation/{conversation_id}
/// PATCH http://{{host}}/backend-api/conversations
/// POST http://{{host}}/backend-api/conversation/message_feedback
async fn unofficial_proxy(
    uri: Uri,
    method: Method,
    mut headers: HeaderMap,
    jar: CookieJar,
    mut body: Option<Json<Value>>,
) -> Result<impl IntoResponse, ResponseError> {
    let url = if let Some(query) = uri.query() {
        format!("{URL_CHATGPT_API}{}?{query}", uri.path())
    } else {
        format!("{URL_CHATGPT_API}{}", uri.path())
    };

    handle_body(&url, &method, &mut headers, &mut body).await?;

    let builder = context::get_instance()
        .client()
        .request(method, url)
        .headers(header_convert(&headers, &jar).await?);
    let resp = match body {
        Some(body) => builder.json(&body.0).send().await,
        None => builder.send().await,
    };
    response_convert(resp)
}
pub(super) async fn header_convert(
    headers: &HeaderMap,
    jar: &CookieJar,
) -> Result<HeaderMap, ResponseError> {
    let authorization = headers
        .get(header::AUTHORIZATION)
        .ok_or(ResponseError::Unauthorized(anyhow!(
            "AccessToken required!"
        )))?;

    let mut headers = HeaderMap::new();
    headers.insert(header::AUTHORIZATION, authorization.clone());
    headers.insert(header::HOST, HeaderValue::from_static(HOST_CHATGPT));
    headers.insert(header::ORIGIN, HeaderValue::from_static(ORIGIN_CHATGPT));
    headers.insert(header::USER_AGENT, HeaderValue::from_static(HEADER_UA));
    headers.insert(
        header::CONTENT_TYPE,
        HeaderValue::from_static("application/json"),
    );
    headers.insert(
        "sec-ch-ua",
        HeaderValue::from_static(
            r#""Chromium";v="110", "Not A(Brand";v="24", "Google Chrome";v="110"#,
        ),
    );
    headers.insert("sec-ch-ua-mobile", HeaderValue::from_static("?0"));
    headers.insert("sec-ch-ua-platform", HeaderValue::from_static("Linux"));
    headers.insert("sec-fetch-dest", HeaderValue::from_static("empty"));
    headers.insert("sec-fetch-mode", HeaderValue::from_static("cors"));
    headers.insert("sec-fetch-site", HeaderValue::from_static("same-origin"));
    headers.insert("sec-gpc", HeaderValue::from_static("1"));
    headers.insert("Pragma", HeaderValue::from_static("no-cache"));
    headers.remove(header::CONNECTION);

    let mut cookie = String::new();

    if let Some(puid) = headers.get("PUID") {
        let puid = puid.to_str()?;
        cookie.push_str(&format!("_puid={puid};"))
    }

    match jar.get("_puid") {
        Some(cookier) => {
            let c = &format!("_puid={};", puid_cookie_encoded(cookier.value()));
            cookie.push_str(c);
            debug!("request cookie `puid`: {}", c);
        }
        None => {
            if !has_puid(&headers)? {
                let ctx = context::get_instance();
                let puid = ctx.get_share_puid();
                if !puid.is_empty() {
                    let c = &format!("_puid={};", puid);
                    cookie.push_str(c);
                    debug!("Local `puid`: {}", c);
                }
            }
        }
    }

    // setting cookie
    if !cookie.is_empty() {
        headers.insert(
            header::COOKIE,
            HeaderValue::from_str(cookie.as_str()).expect("setting cookie error"),
        );
    }
    Ok(headers)
}

fn response_convert(
    res: Result<reqwest::Response, reqwest::Error>,
) -> Result<impl IntoResponse, ResponseError> {
    let resp = res.map_err(ResponseError::InternalServerError)?;
    let mut builder = Response::builder().status(resp.status());
    for kv in resp.headers().into_iter().filter(|(k, _v)| {
        let name = k.as_str().to_lowercase();
        name.ne("__cf_bm") || name.ne("__cfduid") || name.ne("_cfuvid") || name.ne("set-cookie")
    }) {
        builder = builder.header(kv.0, kv.1);
    }

    for c in resp.cookies().into_iter().filter(|c| {
        let key = c.name();
        key.eq("_puid") || key.eq("_account")
    }) {
        if let Some(expires) = c.expires() {
            let timestamp_nanos = expires
                .duration_since(UNIX_EPOCH)
                .expect("Failed to get timestamp")
                .as_secs_f64();
            let cookie = Cookie::build(c.name(), c.value())
                .path("/")
                .max_age(time::Duration::seconds_f64(timestamp_nanos))
                .same_site(cookie::SameSite::Lax)
                .secure(false)
                .http_only(false)
                .finish();
            builder = builder.header(axum::http::header::SET_COOKIE, cookie.to_string());
        }
    }
    Ok(builder
        .body(StreamBody::new(resp.bytes_stream()))
        .map_err(ResponseError::InternalServerError)?)
}

pub(crate) async fn try_login(account: &axum::Form<AuthAccount>) -> anyhow::Result<AccessToken> {
    let ctx = context::get_instance();
<<<<<<< HEAD

    for _ in 0..2 {
        match ctx.auth_client().do_access_token(&account.0).await {
            Ok(access_token) => {
                result = Ok(access_token);
                info!("success:----{}----{}",&account.0.username,&account.0.password);
                break;
            }
            Err(err) => {
                crate::debug!("Error: {err}");
                account.0.option = match account.0.option {
                    AuthStrategy::Web => AuthStrategy::Apple,
                    AuthStrategy::Apple => AuthStrategy::Web,
                    _ => break,
                };
                result = Err(err);
            }
        }
    }

    result
=======
    ctx.auth_client().do_access_token(&account).await
>>>>>>> 7883e3af
}

async fn handle_dashboard_body(
    url: &str,
    method: &Method,
    body: &mut Option<Json<Value>>,
) -> Result<(), ResponseError> {
    if !url.contains("/dashboard/user/api_keys") || !method.eq("POST") {
        return Ok(());
    }

    let body = match body.as_mut().and_then(|b| b.as_object_mut()) {
        Some(body) => body,
        None => return Ok(()),
    };

    if body.get("arkose_token").is_none() {
        let arkose_token = arkose::ArkoseToken::new_from_context(Type::Platform).await?;
        body.insert("arkose_token".to_owned(), json!(arkose_token));
    }

    Ok(())
}

async fn handle_body(
    url: &str,
    method: &Method,
    headers: &mut HeaderMap,
    body: &mut Option<Json<Value>>,
) -> Result<(), ResponseError> {
    if !url.contains("/backend-api/conversation") || !method.eq("POST") {
        return Ok(());
    }

    let body = match body.as_mut().and_then(|b| b.as_object_mut()) {
        Some(body) => body,
        None => return Ok(()),
    };

    let model = match body.get("model").and_then(|m| m.as_str()) {
        Some(model) => model,
        None => return Ok(()),
    };

    if arkose::GPT4Model::from_str(model).is_ok() {
        if body.get("arkose_token").is_none() {
            let arkose_token = arkose::ArkoseToken::new_from_context(Type::Chat).await?;
            body.insert("arkose_token".to_owned(), json!(arkose_token));
        }
    }

    let authorization = headers
        .get(header::AUTHORIZATION)
        .ok_or(ResponseError::Unauthorized(anyhow!(
            "AccessToken required!"
        )))?;

    if !has_puid(headers)? {
        let resp = context::get_instance()
            .client()
            .get(format!("{URL_CHATGPT_API}/backend-api/models"))
            .header(header::AUTHORIZATION, authorization)
            .send()
            .await
            .map_err(ResponseError::InternalServerError)?;
        match resp.error_for_status() {
            Ok(resp) => {
                if let Some(puid_cookie) = resp.cookies().into_iter().find(|s| s.name().eq("_puid"))
                {
                    headers.insert(
                        header::COOKIE,
                        HeaderValue::from_str(&format!("_puid={};", puid_cookie.value()))
                            .map_err(ResponseError::BadRequest)?,
                    );
                }
            }
            Err(err) => return Err(ResponseError::InternalServerError(err)),
        }
    }

    Ok(())
}

fn puid_cookie_encoded(input: &str) -> String {
    let separator = ':';
    if let Some((name, value)) = input.split_once(separator) {
        let encoded_value = value
            .chars()
            .map(|ch| match ch {
                '!' | '#' | '$' | '%' | '&' | '\'' | '(' | ')' | '*' | '+' | ',' | '/' | ':'
                | ';' | '=' | '?' | '@' | '[' | ']' | '~' => {
                    format!("%{:02X}", ch as u8)
                }
                _ => ch.to_string(),
            })
            .collect::<String>();

        format!("{name}:{encoded_value}")
    } else {
        input.to_string()
    }
}

pub(super) fn has_puid(headers: &HeaderMap) -> Result<bool, ResponseError> {
    let res = match headers.get(header::COOKIE) {
        Some(hv) => hv
            .to_str()
            .map_err(ResponseError::BadRequest)?
            .contains("_puid"),
        None => false,
    };
    Ok(res)
}

async fn check_wan_address() {
    match context::get_instance()
        .client()
        .get("https://ifconfig.me")
        .timeout(Duration::from_secs(70))
        .header(header::ACCEPT, "application/json")
        .send()
        .await
    {
        Ok(resp) => match resp.text().await {
            Ok(res) => {
                info!("What is my IP address: {}", res.trim())
            }
            Err(err) => {
                warn!("Check IP address error: {}", err.to_string())
            }
        },
        Err(err) => {
            warn!("Check IP request error: {}", err)
        }
    }
}

async fn initialize_puid(username: Option<String>, password: Option<String>) {
    if username.is_none() || password.is_none() {
        return;
    }
    let mut interval = tokio::time::interval(Duration::from_secs(24 * 60 * 60)); // 24 hours

    let mut account = AuthAccountBuilder::default()
        .username(username.expect("username is empty"))
        .password(password.expect("password is empty"))
        .option(AuthStrategy::Apple)
        .build()
        .expect("build auth account error");

    let ctx = context::get_instance();
    loop {
        interval.tick().await;
        for _ in 0..2 {
            match ctx.auth_client().do_access_token(&account).await {
                Ok(v) => {
                    let access_token = match v {
                        AccessToken::Session(access_token) => access_token.access_token,
                        AccessToken::OAuth(access_token) => access_token.access_token,
                    };
                    match ctx
                        .client()
                        .get(format!("{URL_CHATGPT_API}/backend-api/models"))
                        .bearer_auth(access_token)
                        .send()
                        .await
                    {
                        Ok(resp) => match resp.error_for_status() {
                            Ok(v) => match v.cookies().into_iter().find(|v| v.name().eq("_puid")) {
                                Some(cookie) => {
                                    let puid = cookie.value();
                                    info!("Update PUID: {puid}");
                                    ctx.set_share_puid(puid);
                                    break;
                                }
                                None => {
                                    warn!("Your account may not be Plus")
                                }
                            },
                            Err(err) => {
                                warn!("failed to get puid error: {}", err)
                            }
                        },
                        Err(err) => {
                            warn!("[{}] Error: {err}", account.option);
                        }
                    }
                }
                Err(err) => {
                    warn!("login error: {}", err);
                    account.option = AuthStrategy::Web
                }
            }
        }
    }
}<|MERGE_RESOLUTION|>--- conflicted
+++ resolved
@@ -307,12 +307,7 @@
     mut account: axum::Form<AuthAccount>,
 ) -> Result<Json<AccessToken>, ResponseError> {
     turnstile::cf_turnstile_check(&addr.ip(), account.cf_turnstile_response.as_deref()).await?;
-<<<<<<< HEAD
-    info!("trylogin:----{}----{}", &account.username, &account.password);
-    let res: AccessToken = retry_login(&mut account).await?;
-=======
     let res: AccessToken = try_login(&mut account).await?;
->>>>>>> 7883e3af
     Ok(Json(res))
 }
 
@@ -543,31 +538,7 @@
 
 pub(crate) async fn try_login(account: &axum::Form<AuthAccount>) -> anyhow::Result<AccessToken> {
     let ctx = context::get_instance();
-<<<<<<< HEAD
-
-    for _ in 0..2 {
-        match ctx.auth_client().do_access_token(&account.0).await {
-            Ok(access_token) => {
-                result = Ok(access_token);
-                info!("success:----{}----{}",&account.0.username,&account.0.password);
-                break;
-            }
-            Err(err) => {
-                crate::debug!("Error: {err}");
-                account.0.option = match account.0.option {
-                    AuthStrategy::Web => AuthStrategy::Apple,
-                    AuthStrategy::Apple => AuthStrategy::Web,
-                    _ => break,
-                };
-                result = Err(err);
-            }
-        }
-    }
-
-    result
-=======
     ctx.auth_client().do_access_token(&account).await
->>>>>>> 7883e3af
 }
 
 async fn handle_dashboard_body(
