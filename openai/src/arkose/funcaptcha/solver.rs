use serde::{Deserialize, Serialize};
use typed_builder::TypedBuilder;

use crate::context;

use super::Solver;

#[derive(Deserialize, Default, Debug)]
#[serde(default)]
struct TaskResp {
    #[serde(rename = "errorId")]
    error_id: i32,
    #[serde(rename = "errorCode")]
    error_code: String,
    #[serde(rename = "errorDescription")]
    error_description: Option<String>,
    status: String,
    solution: SolutionResp,
    #[serde(rename = "taskId")]
    task_id: String,
}

#[derive(Deserialize, Default, Debug)]
#[serde(default)]
struct SolutionResp {
    objects: Vec<i32>,
}

#[derive(Serialize, Debug)]
struct ReqBody<'a> {
    #[serde(rename = "clientKey")]
    client_key: &'a str,
    task: ReqTask<'a>,
    #[serde(rename = "softID", skip_serializing_if = "Option::is_none")]
    soft_id: Option<&'static str>,
    #[serde(rename = "appId", skip_serializing_if = "Option::is_none")]
    app_id: Option<&'static str>,
}

#[derive(Serialize, Debug)]
struct ReqTask<'a> {
    #[serde(rename = "type")]
    type_field: &'static str,
    #[serde(skip_serializing_if = "Option::is_none")]
    image: Option<String>,
    #[serde(skip_serializing_if = "Option::is_none")]
    images: Option<Vec<String>>,
    question: &'a str,
}

#[derive(TypedBuilder)]
pub struct SubmitSolver<'a> {
    solved: &'a Solver,
    client_key: &'a str,
    #[builder(setter(into), default)]
    image: Option<String>,
    #[builder(setter(into), default)]
    images: Option<Vec<String>>,
    question: String,
}

pub async fn submit_task(submit_task: SubmitSolver<'_>) -> anyhow::Result<Vec<i32>> {
    let mut body = ReqBody {
        client_key: &submit_task.client_key,
        task: ReqTask {
            type_field: "FunCaptchaClassification",
            image: submit_task.image,
            images: submit_task.images,
            question: &submit_task.question,
        },
        soft_id: None,
        app_id: None,
    };

    let mut url = String::new();

    match submit_task.solved {
        Solver::Yescaptcha => {
<<<<<<< HEAD
            body.soft_id = Some("18876");
            url.push_str("https://api.yescaptcha.com/createTask")
=======
            body.soft_id = Some("26299");
            url.push_str("https://global.yescaptcha.com/createTask")
>>>>>>> aee94ed1
        }
        Solver::Capsolver => {
            body.app_id = Some("60632CB0-8BE8-41D3-808F-60CC2442F16E");
            url.push_str("https://api.capsolver.com/createTask")
        }
    }

    let ctx = context::get_instance();
    let resp = ctx.client().post(url).json(&body).send().await?;

    match resp.error_for_status_ref() {
        Ok(_) => {
            let task = resp.json::<TaskResp>().await?;
            if let Some(error_description) = task.error_description {
                anyhow::bail!(format!("solver task error: {error_description}"))
            }
            let target = task.solution.objects;

            if target.is_empty() {
                anyhow::bail!(format!("solver task error: empty answer"))
            }
            Ok(target)
        }
        Err(err) => {
            let msg = resp.text().await?;
            anyhow::bail!(format!("solver task error: {err}\n{msg}"))
        }
    }
}<|MERGE_RESOLUTION|>--- conflicted
+++ resolved
@@ -76,13 +76,8 @@
 
     match submit_task.solved {
         Solver::Yescaptcha => {
-<<<<<<< HEAD
-            body.soft_id = Some("18876");
-            url.push_str("https://api.yescaptcha.com/createTask")
-=======
             body.soft_id = Some("26299");
             url.push_str("https://global.yescaptcha.com/createTask")
->>>>>>> aee94ed1
         }
         Solver::Capsolver => {
             body.app_id = Some("60632CB0-8BE8-41D3-808F-60CC2442F16E");
