extern crate regex;

use std::collections::HashMap;
use std::fmt::Debug;
use std::sync::Arc;
use std::time::Duration;

use anyhow::{anyhow, bail, Context};
use async_recursion::async_recursion;
use derive_builder::Builder;
use regex::Regex;
use reqwest::cookie::Jar;
use reqwest::header::{HeaderMap, HeaderValue};
use reqwest::impersonate::Impersonate;
use reqwest::redirect::Policy;
use serde::de::DeserializeOwned;
use serde::Serialize;

use base64::{engine::general_purpose, Engine as _};
use rand::Rng;
use reqwest::{Client, Proxy, StatusCode, Url};
use serde_json::Value;
use sha2::{Digest, Sha256};
use tokio::sync::OnceCell;

pub mod model;

use crate::arkose::{self, ArkoseToken, Type};
use crate::error::AuthError;
use crate::{debug, warn, URL_CHATGPT_API};

use self::model::AuthStrategy;

const APPLE_CLIENT_ID: &str = "pdlLIX2Y72MIl2rhLhTE9VV9bN905kBh";
const PLATFORM_CLIENT_ID: &str = "DRivsnm2Mu42T3KOpqdtwB3NYviHYzwD";

const OPENAI_API_URL: &str = "https://api.openai.com";
const OPENAI_OAUTH_URL: &str = "https://auth0.openai.com";
const OPENAI_OAUTH_TOKEN_URL: &str = "https://auth0.openai.com/oauth/token";
const OPENAI_OAUTH_REVOKE_URL: &str = "https://auth0.openai.com/oauth/revoke";
const OPENAI_OAUTH_APPLE_CALLBACK_URL: &str =
    "com.openai.chat://auth0.openai.com/ios/com.openai.chat/callback";
const OPENAI_OAUTH_PLATFORM_CALLBACK_URL: &str = "https://platform.openai.com/auth/callback";

pub type AuthResult<T, E = anyhow::Error> = anyhow::Result<T, E>;

static EMAIL_REGEX: OnceCell<Regex> = OnceCell::const_new();

#[async_trait::async_trait]
pub trait AuthHandle: Send + Sync {
    async fn do_access_token(&self, account: &model::AuthAccount)
        -> AuthResult<model::AccessToken>;

    async fn do_revoke_token(&self, refresh_token: &str) -> AuthResult<()>;

    async fn do_refresh_token(&self, refresh_token: &str) -> AuthResult<model::RefreshToken>;
}

/// You do **not** have to wrap the `Client` in an [`Rc`] or [`Arc`] to **reuse** it,
/// because it already uses an [`Arc`] internally.
///
/// [`Rc`]: std::rc::Rc
#[derive(Clone)]
pub struct AuthClient {
    client: Client,
    jar: Arc<reqwest::cookie::Jar>,
    handle_strategies: Arc<HashMap<AuthStrategy, Box<dyn AuthHandle + Send + Sync>>>,
}

impl AuthClient {
    pub async fn do_get_user_picture(&self, access_token: &str) -> AuthResult<Option<String>> {
        let access_token = access_token.replace("Bearer ", "");
        let resp = self
            .client
            .get(format!("https://openai.openai.auth0app.com/userinfo"))
            .bearer_auth(access_token)
            .send()
            .await
            .map_err(AuthError::FailedRequest)?;

        match resp.error_for_status_ref() {
            Ok(_) => Ok(resp
                .json::<Value>()
                .await?
                .as_object()
                .and_then(|v| v.get("picture"))
                .and_then(|v| v.as_str())
                .and_then(|v| Some(v.to_string()))),
            Err(_) => bail!(AuthError::InvalidRequest(resp.text().await?)),
        }
    }

    pub async fn do_dashboard_login(&self, access_token: &str) -> AuthResult<model::DashSession> {
        let access_token = access_token.replace("Bearer ", "");
        let resp = self
            .client
            .post(format!("{OPENAI_API_URL}/dashboard/onboarding/login"))
            .bearer_auth(access_token)
            .send()
            .await
            .map_err(AuthError::FailedRequest)?;

        Self::response_handle(resp).await
    }

    pub async fn do_get_api_key_list(&self, sensitive_id: &str) -> AuthResult<model::ApiKeyList> {
        let resp = self
            .client
            .get(format!("{OPENAI_API_URL}/dashboard/user/api_keys"))
            .bearer_auth(sensitive_id)
            .send()
            .await
            .map_err(AuthError::FailedRequest)?;
        Self::response_handle(resp).await
    }

    pub async fn do_api_key<'a>(
        &self,
        sensitive_id: &str,
        data: ApiKeyData<'a>,
    ) -> AuthResult<model::ApiKey> {
        let resp = self
            .client
            .post(format!("{OPENAI_API_URL}/dashboard/user/api_keys"))
            .bearer_auth(sensitive_id)
            .json(&data)
            .send()
            .await
            .map_err(AuthError::FailedRequest)?;
        Self::response_handle(resp).await
    }

    pub async fn billing_credit_grants(
        &self,
        sensitive_id: &str,
    ) -> anyhow::Result<model::Billing> {
        let resp = self
            .client
            .get(format!("{OPENAI_API_URL}/dashboard/billing/credit_grants"))
            .bearer_auth(sensitive_id)
            .send()
            .await
            .map_err(AuthError::FailedRequest)?;
        Self::response_handle(resp).await
    }

    async fn response_handle<U: DeserializeOwned>(resp: reqwest::Response) -> AuthResult<U> {
        let url = resp.url().clone();
        match resp.error_for_status_ref() {
            Ok(_) => Ok(resp
                .json::<U>()
                .await
                .map_err(|op| AuthError::DeserializeError(op.to_string()))?),
            Err(err) => {
                let err_msg = format!("error: {}, url: {}", resp.text().await?, url);
                bail!(Self::handle_error(err.status(), err_msg).await)
            }
        }
    }

    async fn response_handle_unit(resp: reqwest::Response) -> AuthResult<()> {
        let url = resp.url().clone();
        match resp.error_for_status_ref() {
            Ok(_) => Ok(()),
            Err(err) => {
                let err_msg = format!("error: {}, url: {}", resp.text().await?, url);
                bail!(Self::handle_error(err.status(), err_msg).await)
            }
        }
    }

    async fn handle_error(status: Option<StatusCode>, err_msg: String) -> AuthError {
        match status {
            Some(
                status_code @ (StatusCode::UNAUTHORIZED
                | StatusCode::REQUEST_TIMEOUT
                | StatusCode::TOO_MANY_REQUESTS
                | StatusCode::BAD_REQUEST
                | StatusCode::PAYMENT_REQUIRED
                | StatusCode::FORBIDDEN
                | StatusCode::INTERNAL_SERVER_ERROR
                | StatusCode::BAD_GATEWAY
                | StatusCode::SERVICE_UNAVAILABLE
                | StatusCode::GATEWAY_TIMEOUT),
            ) => {
                if status_code == StatusCode::UNAUTHORIZED {
                    return AuthError::Unauthorized("Unauthorized".to_owned());
                }
                if status_code == StatusCode::TOO_MANY_REQUESTS {
                    return AuthError::TooManyRequests("Too Many Requests".to_owned());
                }
                if status_code == StatusCode::BAD_REQUEST {
                    return AuthError::BadRequest("Bad Request".to_owned());
                }

                if status_code.is_client_error() {
                    return AuthError::InvalidClientRequest(err_msg);
                }

                AuthError::ServerError(err_msg)
            }
            _ => AuthError::InvalidRequest("Invalid Request".to_owned()),
        }
    }

    fn generate_code_verifier() -> String {
        let token: [u8; 32] = rand::thread_rng().gen();
        let code_verifier = general_purpose::URL_SAFE
            .encode(token)
            .trim_end_matches('=')
            .to_string();
        code_verifier
    }

    fn generate_code_challenge(code_verifier: &str) -> String {
        let mut m = Sha256::new();
        m.update(code_verifier.as_bytes());
        let code_challenge = general_purpose::URL_SAFE
            .encode(m.finalize())
            .trim_end_matches('=')
            .to_string();
        code_challenge
    }

    fn get_callback_code(url: &Url) -> AuthResult<String> {
        let mut url_params = HashMap::new();
        url.query_pairs().into_owned().for_each(|(key, value)| {
            url_params
                .entry(key)
                .and_modify(|v: &mut Vec<String>| v.push(value.clone()))
                .or_insert(vec![value]);
        });

        debug!("get_callback_code: {:?}", url_params);

        if let Some(error) = url_params.get("error") {
            if let Some(error_description) = url_params.get("error_description") {
                let msg = format!("{}: {}", error[0], error_description[0]);
                bail!("{}", msg)
            } else {
                bail!("{}", error[0])
            }
        }

        let code = url_params
            .get("code")
            .ok_or(AuthError::FailedCallbackCode)?[0]
            .to_string();
        Ok(code)
    }

    fn get_callback_state(url: &Url) -> String {
        let url_params = url.query_pairs().into_owned().collect::<HashMap<_, _>>();
        debug!("get_callback_state: {:?}", url_params);
        url_params["state"].to_owned()
    }

    fn get_location_path(header: &HeaderMap<HeaderValue>) -> AuthResult<&str> {
        debug!("get_location_path: {:?}", header);
        Ok(header
            .get("Location")
            .ok_or(AuthError::InvalidLocation)?
            .to_str()?)
    }

    fn trim_bearer(t: &str) -> AuthResult<&str> {
        let refresh_token = t.trim_start_matches("Bearer ");
        if refresh_token.is_empty() {
            bail!(AuthError::InvalidRefreshToken)
        }
        Ok(refresh_token)
    }

    async fn set_arkose_token(&self) -> AuthResult<()> {
        let arkose_token = arkose::ArkoseToken::new_from_context(Type::Auth0)
            .await
            .map_err(AuthError::InvalidArkoseToken)?;

        if arkose_token.success() {
            self.jar.add_cookie_str(
                &format!("arkoseToken={};", arkose_token.value()),
                &Url::parse(OPENAI_OAUTH_URL)?,
            );
            return Ok(());
        }
        bail!(AuthError::InvalidArkoseToken(anyhow!(
            "Arkose token failed"
        )))
    }
}

#[async_trait::async_trait]
impl AuthHandle for AuthClient {
    async fn do_access_token(
        &self,
        account: &model::AuthAccount,
    ) -> AuthResult<model::AccessToken> {
        let regex = EMAIL_REGEX
            .get_or_try_init(|| async {
                Regex::new(r"\b[A-Za-z0-9._%+-]+@[A-Za-z0-9.-]+\.[A-Z|a-z]{2,7}\b")
            })
            .await?;

        if !regex.is_match(&account.username) || account.password.is_empty() {
            bail!(AuthError::InvalidEmailOrPassword)
        }

        self.set_arkose_token().await?;

        self.handle_strategies
            .get(&account.option)
            .context("Login implementation is not supported")?
            .do_access_token(account)
            .await
    }

    async fn do_revoke_token(&self, refresh_token: &str) -> AuthResult<()> {
        let mut last_err: Option<anyhow::Error> = None;

        for (strategy, handle) in self.handle_strategies.iter() {
            match strategy {
                AuthStrategy::Apple | AuthStrategy::Platform => {
                    match handle.do_revoke_token(refresh_token).await {
                        Ok(_) => {
                            last_err = None;
                        }
                        Err(err) => last_err = Some(err),
                    }
                }
                _ => continue,
            };

            if last_err.is_none() {
                break;
            }
        }

        if let Some(err) = last_err {
            bail!(err)
        }

        Ok(())
    }

    async fn do_refresh_token(&self, refresh_token: &str) -> AuthResult<model::RefreshToken> {
        let mut last_err: Option<anyhow::Error> = None;
        let mut last_res: Option<model::RefreshToken> = None;
        for (strategy, handle) in self.handle_strategies.iter() {
            match strategy {
                &AuthStrategy::Platform | &AuthStrategy::Apple => {
                    match handle.do_refresh_token(refresh_token).await {
                        Ok(res) => {
                            last_res = Some(res);
                            last_err = None;
                            break;
                        }
                        Err(err) => last_err = Some(err),
                    }
                }
                _ => continue,
            }
        }
        if let Some(err) = last_err {
            bail!(err)
        }
        Ok(last_res.expect("Refresh token not found"))
    }
}

struct WebAuthHandle {
    client: Client,
}

impl WebAuthHandle {
    fn new(client: Client) -> impl AuthHandle + Send + Sync {
        Self { client }
    }

    async fn get_state(&self, authorized_url: String) -> AuthResult<String> {
        let resp = self
            .client
            .get(authorized_url)
            .send()
            .await
            .map_err(AuthError::FailedRequest)?;

        if resp.status().is_success() {
            let html = resp.text().await?;
            let tag_start = "<input";
            let attribute_name = "name=\"state\"";
            let value_start = "value=\"";
            let mut remaining = html.as_str();

            while let Some(tag_start_index) = remaining.find(tag_start) {
                remaining = &remaining[tag_start_index..];

                if let Some(attribute_index) = remaining.find(attribute_name) {
                    remaining = &remaining[attribute_index..];

                    if let Some(value_start_index) = remaining.find(value_start) {
                        remaining = &remaining[value_start_index + value_start.len()..];

                        if let Some(value_end_index) = remaining.find("\"") {
                            let value = &remaining[..value_end_index];
                            return Ok(value.trim().to_string());
                        }
                    }
                }
                remaining = &remaining[tag_start.len()..];
            }
        }

        bail!(AuthError::FailedState)
    }

    async fn get_csrf_token(&self) -> AuthResult<String> {
        let resp = self
            .client
            .get(format!("{URL_CHATGPT_API}/api/auth/csrf"))
            .send()
            .await
            .map_err(AuthError::FailedRequest)?;

        match resp.error_for_status_ref() {
            Ok(_) => {
                let res = resp.json::<Value>().await?;
                let csrf_token = res
                    .as_object()
                    .and_then(|obj| obj.get("csrfToken"))
                    .and_then(|csrf| csrf.as_str())
                    .context(AuthError::FailedCsrfToken)?;
                return Ok(csrf_token.to_string());
            }
            Err(err) => {
                warn!("{err}");
                bail!(AuthError::FailedCsrfToken)
            }
        }
    }

    async fn get_authorized_url(&self, csrf_token: String) -> AuthResult<String> {
        let form = GetAuthorizedUrlDataBuilder::default()
            .callback_url("/")
            .csrf_token(&csrf_token)
            .json("true")
            .build()?;
        let resp = self
            .client
            .post(format!(
                "{URL_CHATGPT_API}/api/auth/signin/auth0?prompt=login"
            ))
            .form(&form)
            .send()
            .await
            .map_err(AuthError::FailedRequest)?;

        if resp.status().is_success() {
            let res = resp.json::<Value>().await?;
            let url = res
                .as_object()
                .and_then(|v| v.get("url"))
                .and_then(|v| v.as_str())
                .context(AuthError::FailedAuthorizedUrl)?
                .to_owned();
            debug!("WebAuthHandle authorized url: {url}");
            return Ok(url);
        }

        bail!(AuthError::FailedAuthorizedUrl)
    }

    async fn authenticate_username(
        &self,
        state: &str,
        account: &model::AuthAccount,
    ) -> AuthResult<()> {
        let url = format!("{OPENAI_OAUTH_URL}/u/login/identifier?state={state}");
        let resp = self
            .client
            .post(&url)
            .header(reqwest::header::REFERER, HeaderValue::from_str(&url)?)
            .header(
                reqwest::header::ORIGIN,
                HeaderValue::from_static(OPENAI_OAUTH_URL),
            )
            .json(
                &IdentifierDataBuilder::default()
                    .action("default")
                    .state(&state)
                    .username(&account.username)
                    .js_available(true)
                    .webauthn_available(true)
                    .is_brave(false)
                    .webauthn_platform_available(false)
                    .build()?,
            )
            .send()
            .await?;

        AuthClient::response_handle_unit(resp)
            .await
            .context(AuthError::InvalidEmail)
    }

    async fn authenticate_password(
        &self,
        state: &str,
        account: &model::AuthAccount,
    ) -> AuthResult<model::AccessToken> {
        let data = AuthenticateDataBuilder::default()
            .action("default")
            .state(state)
            .username(&account.username)
            .password(&account.password)
            .build()?;

        let resp = self
            .client
            .post(format!("{OPENAI_OAUTH_URL}/u/login/password?state={state}"))
            .json(&data)
            .send()
            .await
            .map_err(AuthError::FailedRequest)?;

        let headers = resp.headers().clone();
        let status = resp.status();

        AuthClient::response_handle_unit(resp)
            .await
            .map_err(|_| AuthError::InvalidEmailOrPassword)?;

        if status.is_redirection() {
            let location = AuthClient::get_location_path(&headers)?;
            let resp = self
                .client
                .get(format!("{OPENAI_OAUTH_URL}{location}"))
                .send()
                .await
                .map_err(AuthError::FailedRequest)?;
            if resp.status().is_redirection() {
                let location = AuthClient::get_location_path(resp.headers())?;
                if location.starts_with("/u/mfa-otp-challenge") {
                    let mfa = account.mfa.clone().ok_or(AuthError::MFARequired)?;
                    return self.authenticate_mfa(&mfa, location, &account).await;
                }
                let resp = self
                    .client
                    .get(location)
                    .send()
                    .await
                    .map_err(AuthError::FailedRequest)?;

                return match resp.status() {
                    StatusCode::FOUND => self.get_access_token().await,
                    StatusCode::TEMPORARY_REDIRECT => {
                        bail!(AuthError::InvalidEmailOrPassword)
                    }
                    _ => {
                        bail!(AuthError::FailedLogin)
                    }
                };
            }
        }
        bail!(AuthError::FailedLogin)
    }

    async fn authenticate_mfa(
        &self,
        mfa_code: &str,
        location: &str,
        account: &model::AuthAccount,
    ) -> AuthResult<model::AccessToken> {
        let url = format!("{OPENAI_OAUTH_URL}{}", location);
        let state = AuthClient::get_callback_state(&Url::parse(&url)?);
        let data = AuthenticateMfaDataBuilder::default()
            .action("default")
            .state(&state)
            .code(mfa_code)
            .build()?;

        let resp = self
            .client
            .post(&url)
            .json(&data)
            .header(reqwest::header::REFERER, HeaderValue::from_str(&url)?)
            .header(
                reqwest::header::ORIGIN,
                HeaderValue::from_static(OPENAI_OAUTH_URL),
            )
            .send()
            .await
            .map_err(AuthError::FailedRequest)?;
        let headers = resp.headers().clone();

        AuthClient::response_handle_unit(resp).await?;

        let location: &str = AuthClient::get_location_path(&headers)?;
        if location.starts_with("/authorize/resume?") && account.mfa.is_none() {
            bail!(AuthError::MFAFailed)
        }
        self.get_access_token().await
    }

    async fn get_access_token(&self) -> AuthResult<model::AccessToken> {
        let resp = self
            .client
            .get(format!("{URL_CHATGPT_API}/api/auth/session"))
            .send()
            .await
            .map_err(AuthError::FailedRequest)?;
        match resp.status() {
            StatusCode::OK => Ok(model::AccessToken::Session(
                resp.json::<model::SessionAccessToken>().await?,
            )),
            StatusCode::TOO_MANY_REQUESTS => {
                bail!(AuthError::TooManyRequests("Too Many Requests".to_owned()))
            }
            _ => {
                bail!("Failed to get access token")
            }
        }
    }
}

#[async_trait::async_trait]
impl AuthHandle for WebAuthHandle {
    async fn do_access_token(
        &self,
        account: &model::AuthAccount,
    ) -> AuthResult<model::AccessToken> {
        // get csrf token
        let csrf_token = self.get_csrf_token().await?;

        // authorized url
        let authorized_url = self.get_authorized_url(csrf_token).await?;

        // state code
        let state = self.get_state(authorized_url).await?;

        // check username
        self.authenticate_username(&state, &account).await?;

        // check password and username
        self.authenticate_password(&state, &account).await
    }

    async fn do_refresh_token(&self, _refresh_token: &str) -> AuthResult<model::RefreshToken> {
        bail!("Not yet implemented")
    }

    async fn do_revoke_token(&self, _refresh_token: &str) -> AuthResult<()> {
        bail!("Not yet implemented")
    }
}

struct AppleAuthHandle {
    preauth_api: Url,
    client: Client,
}

impl AppleAuthHandle {
    fn new(client: Client, preauth_api: Url) -> impl AuthHandle + Send + Sync {
        Self {
            client,
            preauth_api,
        }
    }

    async fn get_authorized_url(&self, code_challenge: &str) -> AuthResult<Url> {
        let preauth_cookie = self.get_preauth_cookie().await?;
        let url = format!("{OPENAI_OAUTH_URL}/authorize?state=4DJBNv86mezKHDv-i2wMuDBea2-rHAo5nA_ZT4zJeak&ios_app_version=1744&client_id={APPLE_CLIENT_ID}&redirect_uri={OPENAI_OAUTH_APPLE_CALLBACK_URL}&code_challenge={code_challenge}&scope=openid%20email%20profile%20offline_access%20model.request%20model.read%20organization.read%20organization.write&prompt=login&preauth_cookie={preauth_cookie}&audience=https://api.openai.com/v1&code_challenge_method=S256&response_type=code&auth0Client=eyJ2ZXJzaW9uIjoiMi4zLjIiLCJuYW1lIjoiQXV0aDAuc3dpZnQiLCJlbnYiOnsic3dpZnQiOiI1LngiLCJpT1MiOiIxNi4yIn19");
        let resp = self
            .client
            .get(&url)
            .header(
                reqwest::header::REFERER,
                HeaderValue::from_static(OPENAI_OAUTH_URL),
            )
            .send()
            .await
            .map_err(AuthError::FailedRequest)?;

        let url = resp.url().clone();

        AuthClient::response_handle_unit(resp)
            .await
            .map_err(|e| AuthError::InvalidLoginUrl(e.to_string()))?;

        Ok(url.clone())
    }

    async fn authenticate_username(
        &self,
        state: &str,
        account: &model::AuthAccount,
    ) -> AuthResult<()> {
        let url = format!("{OPENAI_OAUTH_URL}/u/login/identifier?state={state}");
        let resp = self
            .client
            .post(&url)
            .header(reqwest::header::REFERER, HeaderValue::from_str(&url)?)
            .header(
                reqwest::header::ORIGIN,
                HeaderValue::from_static(OPENAI_OAUTH_URL),
            )
            .json(
                &IdentifierDataBuilder::default()
                    .action("default")
                    .state(&state)
                    .username(&account.username)
                    .js_available(true)
                    .webauthn_available(true)
                    .is_brave(false)
                    .webauthn_platform_available(false)
                    .build()?,
            )
            .send()
            .await?;

        AuthClient::response_handle_unit(resp)
            .await
            .context(AuthError::InvalidEmail)
    }

    async fn authenticate_password(
        &self,
        code_verifier: &str,
        state: &str,
        account: &model::AuthAccount,
    ) -> AuthResult<model::AccessToken> {
        debug!("authenticate_password state: {state}");
        let data = AuthenticateDataBuilder::default()
            .action("default")
            .state(state)
            .username(&account.username)
            .password(&account.password)
            .build()?;

        let resp = self
            .client
            .post(format!("{OPENAI_OAUTH_URL}/u/login/password?state={state}"))
            .json(&data)
            .send()
            .await
            .map_err(AuthError::FailedRequest)?;

        let headers = resp.headers().clone();
        AuthClient::response_handle_unit(resp)
            .await
            .map_err(|_| AuthError::InvalidEmailOrPassword)?;

        let location = AuthClient::get_location_path(&headers)?;
        debug!("authenticate_password location path: {location}");
        if location.starts_with("/authorize/resume?") {
            return self
                .authenticate_resume(code_verifier, location, account)
                .await;
        }
        bail!(AuthError::FailedLogin)
    }

    async fn authenticate_resume(
        &self,
        code_verifier: &str,
        location: &str,
        account: &model::AuthAccount,
    ) -> AuthResult<model::AccessToken> {
        let resp = self
            .client
            .get(&format!("{OPENAI_OAUTH_URL}{location}"))
            .send()
            .await
            .map_err(AuthError::FailedRequest)?;

        let headers = resp.headers().clone();

        AuthClient::response_handle_unit(resp)
            .await
            .map_err(|_| AuthError::InvalidLocation)?;

        let location: &str = AuthClient::get_location_path(&headers)?;
        debug!("authenticate_resume location path: {location}");
        if location.starts_with("/u/mfa-otp-challenge?") {
            let mfa = account.mfa.clone().ok_or(AuthError::MFARequired)?;
            self.authenticate_mfa(&mfa, code_verifier, location, account)
                .await
        } else if !location.starts_with(OPENAI_OAUTH_APPLE_CALLBACK_URL) {
            bail!(AuthError::FailedCallbackURL)
        } else {
            self.authorization_code(code_verifier, location).await
        }
    }

    #[async_recursion]
    async fn authenticate_mfa(
        &self,
        mfa_code: &str,
        code_verifier: &str,
        location: &str,
        account: &model::AuthAccount,
    ) -> AuthResult<model::AccessToken> {
        let url = format!("{OPENAI_OAUTH_URL}{}", location);
        let state = AuthClient::get_callback_state(&Url::parse(&url)?);
        let data = AuthenticateMfaDataBuilder::default()
            .action("default")
            .state(&state)
            .code(mfa_code)
            .build()?;

        let resp = self
            .client
            .post(&url)
            .json(&data)
            .header(reqwest::header::REFERER, HeaderValue::from_str(&url)?)
            .header(
                reqwest::header::ORIGIN,
                HeaderValue::from_static(OPENAI_OAUTH_URL),
            )
            .send()
            .await
            .map_err(AuthError::FailedRequest)?;
        let headers = resp.headers().clone();

        AuthClient::response_handle_unit(resp).await?;

        let location: &str = AuthClient::get_location_path(&headers)?;
        if location.starts_with("/authorize/resume?") && account.mfa.is_none() {
            bail!(AuthError::MFAFailed)
        }
        self.authenticate_resume(code_verifier, location, &account)
            .await
    }

    async fn authorization_code(
        &self,
        code_verifier: &str,
        location: &str,
    ) -> AuthResult<model::AccessToken> {
        debug!("authorization_code location path: {location}");
        let code = AuthClient::get_callback_code(&Url::parse(location)?)?;
        let data = AuthorizationCodeDataBuilder::default()
            .redirect_uri(OPENAI_OAUTH_APPLE_CALLBACK_URL)
            .grant_type(GrantType::AuthorizationCode)
            .client_id(APPLE_CLIENT_ID)
            .code(&code)
            .code_verifier(Some(code_verifier))
            .build()?;

        let resp = self
            .client
            .post(OPENAI_OAUTH_TOKEN_URL)
            .json(&data)
            .send()
            .await
            .map_err(AuthError::FailedRequest)?;
        let access_token = AuthClient::response_handle::<model::OAuthAccessToken>(resp).await?;
        Ok(model::AccessToken::OAuth(access_token))
    }

    async fn get_preauth_cookie(&self) -> AuthResult<String> {
        let resp = self
            .client
            .get(self.preauth_api.as_ref())
            .send()
            .await
            .map_err(AuthError::FailedRequest)?;

<<<<<<< HEAD
        if resp.status().is_success() {
            if let Some(preauth_cookie) = resp
                .cookies()
                .into_iter()
                .find(|c| c.name().eq("_preauth_devicecheck"))
            {
                return Ok(preauth_cookie.value().to_owned());
            }
        }

        bail!(AuthError::BadRequest(
            "Failed to get preauth_devicecheck".to_owned()
        ))
    }

    #[allow(dead_code)]
    async fn unofficial_preauth_cookie(&self) -> AuthResult<String> {
        let resp = self
            .client
            .get("https://preauth.geekgpt.site")
            .send()
            .await
            .map_err(AuthError::FailedRequest)?;

        if resp.status().is_success() {
            let json = resp.json::<serde_json::Value>().await?;

            if let Some(kv) = json.as_object() {
                if let Some(preauth_cookie) = kv.get("preauth_cookie") {
                    return Ok(preauth_cookie
                        .as_str()
                        .expect("failed to extract preauth_cookie")
                        .to_owned());
                }
            }
        }
=======
        let json = resp
            .error_for_status()
            .map_err(AuthError::FailedRequest)?
            .json::<serde_json::Value>()
            .await?;
>>>>>>> c0080fe4

        let preauth_cookie = json
            .as_object()
            .map(|v| v.get("preauth_cookie"))
            .flatten()
            .map(|v| v.as_str())
            .flatten()
            .ok_or(anyhow!("failed to extract preauth_cookie"))?
            .to_owned();
        Ok(preauth_cookie)
    }
}

#[async_trait::async_trait]
impl AuthHandle for AppleAuthHandle {
    async fn do_access_token(
        &self,
        account: &model::AuthAccount,
    ) -> AuthResult<model::AccessToken> {
        let code_verifier = AuthClient::generate_code_verifier();
        let code_challenge = AuthClient::generate_code_challenge(&code_verifier);

        let url = self.get_authorized_url(&code_challenge).await?;
        let state = AuthClient::get_callback_state(&url);

        // check username
        self.authenticate_username(&state, account).await?;

        // check password and username
        self.authenticate_password(&code_verifier, &state, account)
            .await
    }

    async fn do_refresh_token(&self, refresh_token: &str) -> AuthResult<model::RefreshToken> {
        let refresh_token = AuthClient::trim_bearer(refresh_token)?;
        let data = RefreshTokenDataBuilder::default()
            .redirect_uri(OPENAI_OAUTH_APPLE_CALLBACK_URL)
            .grant_type(GrantType::RefreshToken)
            .client_id(APPLE_CLIENT_ID)
            .refresh_token(refresh_token)
            .build()?;

        let resp = self
            .client
            .post(OPENAI_OAUTH_TOKEN_URL)
            .json(&data)
            .send()
            .await?;

        let mut token = AuthClient::response_handle::<model::RefreshToken>(resp).await?;
        token.refresh_token = refresh_token.to_owned();
        Ok(token)
    }

    async fn do_revoke_token(&self, refresh_token: &str) -> AuthResult<()> {
        let refresh_token = AuthClient::trim_bearer(refresh_token)?;
        let data = RevokeTokenDataBuilder::default()
            .client_id(APPLE_CLIENT_ID)
            .token(refresh_token)
            .build()?;

        let resp = self
            .client
            .post(OPENAI_OAUTH_REVOKE_URL)
            .json(&data)
            .send()
            .await
            .map_err(AuthError::FailedRequest)?;

        AuthClient::response_handle_unit(resp).await
    }
}

struct PlatformAuthHandle {
    client: Client,
}

#[async_trait::async_trait]
impl AuthHandle for PlatformAuthHandle {
    async fn do_access_token(
        &self,
        account: &model::AuthAccount,
    ) -> AuthResult<model::AccessToken> {
        // authorized url
        let authorized_url = self.get_authorized_url().await?;

        // state code
        let state = self.get_state(authorized_url).await?;

        // check username
        self.authenticate_username(&state, account).await?;

        // check password and username
        self.authenticate_password(&state, account).await
    }

    async fn do_refresh_token(&self, refresh_token: &str) -> AuthResult<model::RefreshToken> {
        let refresh_token = AuthClient::trim_bearer(refresh_token)?;
        let data = RefreshTokenDataBuilder::default()
            .redirect_uri(OPENAI_OAUTH_PLATFORM_CALLBACK_URL)
            .grant_type(GrantType::RefreshToken)
            .client_id(PLATFORM_CLIENT_ID)
            .refresh_token(refresh_token)
            .build()?;

        let resp = self
            .client
            .post(OPENAI_OAUTH_TOKEN_URL)
            .json(&data)
            .send()
            .await?;

        let mut token = AuthClient::response_handle::<model::RefreshToken>(resp).await?;
        token.refresh_token = refresh_token.to_owned();
        Ok(token)
    }

    async fn do_revoke_token(&self, refresh_token: &str) -> AuthResult<()> {
        let refresh_token = AuthClient::trim_bearer(refresh_token)?;
        let data = RevokeTokenDataBuilder::default()
            .client_id(PLATFORM_CLIENT_ID)
            .token(refresh_token)
            .build()?;

        let resp = self
            .client
            .post(OPENAI_OAUTH_REVOKE_URL)
            .json(&data)
            .send()
            .await
            .map_err(AuthError::FailedRequest)?;

        AuthClient::response_handle_unit(resp).await
    }
}

impl PlatformAuthHandle {
    fn new(client: Client) -> impl AuthHandle + Send + Sync {
        Self { client }
    }

    async fn get_state(&self, authorized_url: Url) -> AuthResult<String> {
        let resp = self
            .client
            .get(authorized_url)
            .send()
            .await
            .map_err(AuthError::FailedRequest)?;

        if resp.status().is_success() {
            let html = resp.text().await?;
            let tag_start = "<input";
            let attribute_name = "name=\"state\"";
            let value_start = "value=\"";
            let mut remaining = html.as_str();

            while let Some(tag_start_index) = remaining.find(tag_start) {
                remaining = &remaining[tag_start_index..];

                if let Some(attribute_index) = remaining.find(attribute_name) {
                    remaining = &remaining[attribute_index..];

                    if let Some(value_start_index) = remaining.find(value_start) {
                        remaining = &remaining[value_start_index + value_start.len()..];

                        if let Some(value_end_index) = remaining.find("\"") {
                            let value = &remaining[..value_end_index];
                            return Ok(value.trim().to_string());
                        }
                    }
                }
                remaining = &remaining[tag_start.len()..];
            }
        }

        bail!(AuthError::FailedState)
    }

    async fn get_authorized_url(&self) -> AuthResult<Url> {
        let url = format!("{OPENAI_OAUTH_URL}/authorize?client_id={PLATFORM_CLIENT_ID}&scope=openid%20email%20profile%20offline_access%20model.request%20model.read%20organization.read%20organization.write&audience=https://api.openai.com/v1&redirect_uri=https://platform.openai.com/auth/callback&response_type=code");
        let resp = self
            .client
            .get(&url)
            .header(
                reqwest::header::REFERER,
                HeaderValue::from_static(OPENAI_OAUTH_URL),
            )
            .send()
            .await
            .map_err(AuthError::FailedRequest)?;

        let url = resp.url().clone();

        AuthClient::response_handle_unit(resp)
            .await
            .map_err(|e| AuthError::InvalidLoginUrl(e.to_string()))?;

        Ok(url)
    }

    async fn authenticate_username(
        &self,
        state: &str,
        account: &model::AuthAccount,
    ) -> AuthResult<()> {
        let url = format!("{OPENAI_OAUTH_URL}/u/login/identifier?state={state}");
        let resp = self
            .client
            .post(&url)
            .json(
                &IdentifierDataBuilder::default()
                    .action("default")
                    .state(state)
                    .username(&account.username)
                    .js_available(true)
                    .webauthn_available(true)
                    .is_brave(false)
                    .webauthn_platform_available(false)
                    .build()?,
            )
            .send()
            .await?;

        AuthClient::response_handle_unit(resp)
            .await
            .context(AuthError::InvalidEmail)
    }

    async fn authenticate_password(
        &self,
        state: &str,
        account: &model::AuthAccount,
    ) -> AuthResult<model::AccessToken> {
        debug!("authenticate_password state: {state}");
        let data = AuthenticateDataBuilder::default()
            .action("default")
            .state(state)
            .username(&account.username)
            .password(&account.password)
            .build()?;

        let resp = self
            .client
            .post(format!("{OPENAI_OAUTH_URL}/u/login/password?state={state}"))
            .json(&data)
            .send()
            .await
            .map_err(AuthError::FailedRequest)?;

        let headers = resp.headers().clone();
        AuthClient::response_handle_unit(resp)
            .await
            .map_err(|_| AuthError::InvalidEmailOrPassword)?;

        let location = AuthClient::get_location_path(&headers)?;
        debug!("authenticate_password location path: {location}");
        if location.starts_with("/authorize/resume?") {
            return self.authenticate_resume(location, account).await;
        }
        bail!(AuthError::FailedLogin)
    }

    async fn authenticate_resume(
        &self,
        location: &str,
        account: &model::AuthAccount,
    ) -> AuthResult<model::AccessToken> {
        let resp = self
            .client
            .get(&format!("{OPENAI_OAUTH_URL}{location}"))
            .send()
            .await
            .map_err(AuthError::FailedRequest)?;

        let headers = resp.headers().clone();

        AuthClient::response_handle_unit(resp)
            .await
            .map_err(|_| AuthError::InvalidLocation)?;

        let location: &str = AuthClient::get_location_path(&headers)?;
        debug!("authenticate_resume location path: {location}");
        if location.starts_with("/u/mfa-otp-challenge?") {
            let mfa = account.mfa.clone().ok_or(AuthError::MFARequired)?;
            self.authenticate_mfa(&mfa, location, account).await
        } else if !location.starts_with(OPENAI_OAUTH_PLATFORM_CALLBACK_URL) {
            bail!(AuthError::FailedCallbackURL)
        } else {
            self.authorization_code(location).await
        }
    }

    #[async_recursion]
    async fn authenticate_mfa(
        &self,
        mfa_code: &str,
        location: &str,
        account: &model::AuthAccount,
    ) -> AuthResult<model::AccessToken> {
        let url = format!("{OPENAI_OAUTH_URL}{}", location);
        let state = AuthClient::get_callback_state(&Url::parse(&url)?);
        let data = AuthenticateMfaDataBuilder::default()
            .action("default")
            .state(&state)
            .code(mfa_code)
            .build()?;

        let resp = self
            .client
            .post(&url)
            .json(&data)
            .header(reqwest::header::REFERER, HeaderValue::from_str(&url)?)
            .header(
                reqwest::header::ORIGIN,
                HeaderValue::from_static(OPENAI_OAUTH_URL),
            )
            .send()
            .await
            .map_err(AuthError::FailedRequest)?;
        let headers = resp.headers().clone();

        AuthClient::response_handle_unit(resp).await?;

        let location: &str = AuthClient::get_location_path(&headers)?;
        if location.starts_with("/authorize/resume?") && account.mfa.is_none() {
            bail!(AuthError::MFAFailed)
        }
        self.authenticate_resume(location, &account).await
    }

    async fn authorization_code(&self, location: &str) -> AuthResult<model::AccessToken> {
        debug!("authorization_code location path: {location}");
        let code = AuthClient::get_callback_code(&Url::parse(location)?)?;
        let data = AuthorizationCodeDataBuilder::default()
            .redirect_uri(OPENAI_OAUTH_PLATFORM_CALLBACK_URL)
            .grant_type(GrantType::AuthorizationCode)
            .client_id(PLATFORM_CLIENT_ID)
            .code(&code)
            .code_verifier(None)
            .build()?;

        let resp = self
            .client
            .post(OPENAI_OAUTH_TOKEN_URL)
            .json(&data)
            .send()
            .await
            .map_err(AuthError::FailedRequest)?;

        let access_token = AuthClient::response_handle::<model::OAuthAccessToken>(resp).await?;
        Ok(model::AccessToken::OAuth(access_token))
    }
}

#[derive(Serialize, Builder)]
pub struct ApiKeyData<'a> {
    action: ApiKeyAction,
    #[builder(setter(into, strip_option), default)]
    name: Option<&'a str>,
    #[builder(setter(into, strip_option), default)]
    redacted_key: Option<&'a str>,
    #[builder(setter(into, strip_option), default)]
    created_at: Option<u64>,
    arkose_token: &'a ArkoseToken,
}

#[derive(Clone)]
pub enum ApiKeyAction {
    Create,
    Update,
    Delete,
}

impl Serialize for ApiKeyAction {
    fn serialize<S>(&self, serializer: S) -> Result<S::Ok, S::Error>
    where
        S: serde::Serializer,
    {
        match self {
            ApiKeyAction::Create => serializer.serialize_str("create"),
            ApiKeyAction::Update => serializer.serialize_str("update"),
            ApiKeyAction::Delete => serializer.serialize_str("delete"),
        }
    }
}

#[derive(Serialize, Builder)]
struct IdentifierData<'a> {
    state: &'a str,
    username: &'a str,
    #[serde(rename = "js-available")]
    js_available: bool,
    #[serde(rename = "webauthn-available")]
    webauthn_available: bool,
    #[serde(rename = "is-brave")]
    is_brave: bool,
    #[serde(rename = "webauthn-platform-available")]
    webauthn_platform_available: bool,
    action: &'a str,
}

#[derive(Clone)]
enum GrantType {
    AuthorizationCode,
    RefreshToken,
}

impl Serialize for GrantType {
    fn serialize<S>(&self, serializer: S) -> Result<S::Ok, S::Error>
    where
        S: serde::Serializer,
    {
        match self {
            GrantType::AuthorizationCode => serializer.serialize_str("authorization_code"),
            GrantType::RefreshToken => serializer.serialize_str("refresh_token"),
        }
    }
}

#[derive(Serialize, Builder)]
struct AuthenticateData<'a> {
    state: &'a str,
    username: &'a str,
    password: &'a str,
    action: &'a str,
}

#[derive(Serialize, Builder)]
struct AuthenticateMfaData<'a> {
    state: &'a str,
    code: &'a str,
    action: &'a str,
}

#[derive(Serialize, Builder)]
struct AuthorizationCodeData<'a> {
    redirect_uri: &'a str,
    grant_type: GrantType,
    client_id: &'a str,
    code_verifier: Option<&'a str>,
    code: &'a str,
}

#[derive(Serialize, Builder)]
struct RevokeTokenData<'a> {
    client_id: &'a str,
    token: &'a str,
}

#[derive(Serialize, Builder)]
struct RefreshTokenData<'a> {
    redirect_uri: &'a str,
    grant_type: GrantType,
    client_id: &'a str,
    refresh_token: &'a str,
}

#[derive(Serialize, Builder)]
pub struct GetAuthorizedUrlData<'a> {
    #[serde(rename = "callbackUrl")]
    callback_url: &'a str,
    #[serde(rename = "csrfToken")]
    csrf_token: &'a str,
    json: &'a str,
}

pub struct AuthClientBuilder {
    preauth_api: Url,
    builder: reqwest::ClientBuilder,
}

impl AuthClientBuilder {
    // Proxy options
    pub fn proxy(mut self, proxy: Option<String>) -> Self {
        if let Some(url) = proxy {
            self.builder = self.builder.proxy(
                Proxy::all(url.clone()).expect(&format!("reqwest: invalid proxy url: {url}")),
            );
        } else {
            self.builder = self.builder.no_proxy();
        }
        self
    }

    // Timeout options

    /// Enables a request timeout.
    ///
    /// The timeout is applied from when the request starts connecting until the
    /// response body has finished.
    ///
    /// Default is no timeout.
    pub fn timeout(mut self, timeout: Duration) -> Self {
        self.builder = self.builder.timeout(timeout);
        self
    }

    /// Set a timeout for only the connect phase of a `Client`.
    ///
    /// Default is `None`.
    ///
    /// # Note
    ///
    /// This **requires** the futures be executed in a tokio runtime with
    /// a tokio timer enabled.
    pub fn connect_timeout(mut self, timeout: Duration) -> Self {
        self.builder = self.builder.connect_timeout(timeout);
        self
    }

    // HTTP options

    /// Set an optional timeout for idle sockets being kept-alive.
    ///
    /// Pass `None` to disable timeout.
    ///
    /// Default is 90 seconds.
    pub fn pool_idle_timeout<D>(mut self, val: D) -> Self
    where
        D: Into<Option<Duration>>,
    {
        self.builder = self.builder.pool_idle_timeout(val);
        self
    }

    /// Sets the maximum idle connection per host allowed in the pool.
    pub fn pool_max_idle_per_host(mut self, max: usize) -> Self {
        self.builder = self.builder.pool_max_idle_per_host(max);
        self
    }

    /// Set that all sockets have `SO_KEEPALIVE` set with the supplied duration.
    ///
    /// If `None`, the option will not be set.
    pub fn tcp_keepalive<D>(mut self, val: D) -> Self
    where
        D: Into<Option<Duration>>,
    {
        self.builder = self.builder.tcp_keepalive(val);
        self
    }

    /// Sets the necessary values to mimic the specified impersonate client version.
    pub fn impersonate(mut self, ver: Impersonate) -> Self {
        self.builder = self.builder.impersonate(ver);
        self
    }

    /// Sets the `User-Agent` header to be used by this client.
    pub fn user_agent(mut self, value: &str) -> Self {
        self.builder = self.builder.user_agent(value);
        self
    }

    pub fn preauth_api(mut self, preauth_api: Option<String>) -> Self {
        if let Some(preauth_api) = preauth_api {
            self.preauth_api = Url::parse(&preauth_api).expect("invalid preauth_api url");
        }
        self
    }

    pub fn build(self) -> AuthClient {
        let jar = Arc::new(Jar::default());

        let client = self
            .builder
            .cookie_provider(jar.clone())
            .build()
            .expect("ClientBuilder::build()");

        let mut handle_strategies: HashMap<AuthStrategy, Box<dyn AuthHandle + Send + Sync>> =
            HashMap::new();
        handle_strategies.insert(
            AuthStrategy::Web,
            Box::new(WebAuthHandle::new(client.clone())),
        );
        handle_strategies.insert(
            AuthStrategy::Apple,
            Box::new(AppleAuthHandle::new(client.clone(), self.preauth_api)),
        );
        handle_strategies.insert(
            AuthStrategy::Platform,
            Box::new(PlatformAuthHandle::new(client.clone())),
        );
        AuthClient {
            client,
            jar,
            handle_strategies: Arc::new(handle_strategies),
        }
    }

    pub fn builder() -> AuthClientBuilder {
        let client_builder = Client::builder()
            .impersonate(Impersonate::OkHttpAndroid13)
            .connect_timeout(Duration::from_secs(30))
            .redirect(Policy::custom(|attempt| {
                let url = attempt.url().to_string();
                if url.contains("https://auth0.openai.com/u/login/identifier")
                    || url.contains("https://auth0.openai.com/auth/login?callbackUrl")
                {
                    attempt.follow()
                } else {
                    attempt.stop()
                }
            }));
        AuthClientBuilder {
            builder: client_builder,
            preauth_api: Url::parse("https://ai.fakeopen.com/auth/preauth")
                .expect("invalid preauth_api url"),
        }
    }
}<|MERGE_RESOLUTION|>--- conflicted
+++ resolved
@@ -865,50 +865,11 @@
             .await
             .map_err(AuthError::FailedRequest)?;
 
-<<<<<<< HEAD
-        if resp.status().is_success() {
-            if let Some(preauth_cookie) = resp
-                .cookies()
-                .into_iter()
-                .find(|c| c.name().eq("_preauth_devicecheck"))
-            {
-                return Ok(preauth_cookie.value().to_owned());
-            }
-        }
-
-        bail!(AuthError::BadRequest(
-            "Failed to get preauth_devicecheck".to_owned()
-        ))
-    }
-
-    #[allow(dead_code)]
-    async fn unofficial_preauth_cookie(&self) -> AuthResult<String> {
-        let resp = self
-            .client
-            .get("https://preauth.geekgpt.site")
-            .send()
-            .await
-            .map_err(AuthError::FailedRequest)?;
-
-        if resp.status().is_success() {
-            let json = resp.json::<serde_json::Value>().await?;
-
-            if let Some(kv) = json.as_object() {
-                if let Some(preauth_cookie) = kv.get("preauth_cookie") {
-                    return Ok(preauth_cookie
-                        .as_str()
-                        .expect("failed to extract preauth_cookie")
-                        .to_owned());
-                }
-            }
-        }
-=======
         let json = resp
             .error_for_status()
             .map_err(AuthError::FailedRequest)?
             .json::<serde_json::Value>()
             .await?;
->>>>>>> c0080fe4
 
         let preauth_cookie = json
             .as_object()
