local m, s

m = Map("ninja", translate("Ninja"))
m.description = translate("<a>A reverse engineered unofficial ChatGPT proxy (bypass Cloudflare 403 Access Denied)</a> | <a href=\"https://github.com/gngpp/ninja\" target=\"_blank\">Project GitHub URL</a>")

m:section(SimpleSection).template = "ninja/ninja_status"

s = m:section(TypedSection, "ninja")
s.addremove = false
s.anonymous = true

o = s:option(Flag, "enabled", translate("Enabled"))
o.rmempty = false

o = s:option(Value, "proxies", translate("Proxies"), translate("Supports http/https/socks5, format: protocol://user:pass@ip:port"))

o = s:option(ListValue, "disable_direct", translate("Turn off direct connection"), translate("Turn off direct connection using proxy"))
o:value("false", "false");
o:value("true", "true");
o.default = "true"

o = s:option(Value, "level", translate("Log Level"), translate("info/debug/warn/trace/error"))
o.default = "info"

o = s:option(Value, "host", translate("Host"), translate("Default listening address: 0.0.0.0"))
o.default = "0.0.0.0"
o.datatype = "ipaddr"

o = s:option(Value, "port", translate("Port"), translate("Default listening port: 7999"))
o.datatype = "and(port,min(1))"
o.default = "7999"
o.rmempty = false

o = s:option(Value, "workers", translate("Workers"), translate("Default 1 worker thread"))
o.default = "1"

o = s:option(Value, "timeout", translate("Timeout"), translate("Client timeout (secends), default 600 secends"))
o.default = "600"

o = s:option(Value, "connect_timeout", translate("Connect timeout"), translate("Client connect timeout (secends), default 60 secends"))
o.default = "60"

o = s:option(Value, "tcp_keepalive", translate("TCP Keep-Alive"), translate("Default 60 seconds"))
o.default = "60"

<<<<<<< HEAD
o = s:option(Value, "arkose_har_file", translate("HAR file path"), translate("About the browser HAR file path requested by ChatGPT ArkoseLabs"))
=======
o = s:option(Value, "preauth_api", translate("PreAuth API"), translate("PreAuth Cookie API URL"))

o = s:option(Value, "arkose_chat_har_file", translate("ChatGPT HAR file path"), translate("About the browser HAR file path requested by ChatGPT ArkoseLabs"))

o = s:option(Value, "arkose_auth_har_file", translate("Auth HAR file path"), translate("About the browser HAR file path requested by Auth ArkoseLabs"))

o = s:option(Value, "arkose_platform_har_file", translate("Platform HAR file path"), translate("About the browser HAR file path requested by Platform ArkoseLabs"))
>>>>>>> 903e9706

o = s:option(Value, "arkose_har_upload_key", translate("HAR Auth Key"), translate("HAR file upload authenticate key"))

o = s:option(Value, "arkose_solver", translate("Solver"), translate("About ArkoseLabs solver platform"))
o:value("yescaptcha", "yescaptcha");
o:value("capsolver", "capsolver");

o = s:option(Value, "arkose_solver_key", translate("Solver Client Key"), translate("About the solver client key by ArkoseLabs"))

o = s:option(Value, "arkose_token_endpoint", translate("Arkose token endpoint"), translate("Get arkose token endpoint"))

o = s:option(Value, "tls_cert", translate("TLS certificate file path"), translate("Certificate in DER format"))

o = s:option(Value, "tls_key", translate("TLS private key file path"), translate("Supports EC/PKCS8/RSA type formats"))

o = s:option(Value, "sign_secret_key", translate("API Signature Secret Key"), translate("Enable API signature"))

o = s:option(Flag, "tb_enable", translate("Enable Token Bucket Limit"))
o.rmempty = false

o = s:option(ListValue, "tb_store_strategy", translate("Token Bucket Storage Strategy"), translate("Token bucket storage strategy, mem/redis"))
o:value("mem", "mem");
o:value("redis", "redis");
o.default = "mem"

o = s:option(Value, "tb_redis_url", translate("Token bucket redis url"), translate("Example: redis://user:pass@ip:port"))
o.default = "redis://127.0.0.1:6379"

o = s:option(Value, "tb_capacity", translate("Token Bucket Capacity"), translate("Token bucket capacity, the default is 60"))
o.default = "60"

o = s:option(Value, "tb_fill_rate", translate("Token Bucket Fill Rate"), translate("Token bucket fill rate, the default is 1"))
o.default = "1"

o = s:option(Value, "tb_expired", translate("Token Bucket Expired"), translate("Token bucket expired time, the default is 86400 seconds"))
o.default = "86400"

return m<|MERGE_RESOLUTION|>--- conflicted
+++ resolved
@@ -1,7 +1,7 @@
 local m, s
 
 m = Map("ninja", translate("Ninja"))
-m.description = translate("<a>A reverse engineered unofficial ChatGPT proxy (bypass Cloudflare 403 Access Denied)</a> | <a href=\"https://github.com/gngpp/ninja\" target=\"_blank\">Project GitHub URL</a>")
+m.description = translate("<a>Reverse engineered ChatGPT proxy</a> | <a href=\"https://github.com/gngpp/ninja\" target=\"_blank\">Project GitHub URL</a>")
 
 m:section(SimpleSection).template = "ninja/ninja_status"
 
@@ -43,9 +43,6 @@
 o = s:option(Value, "tcp_keepalive", translate("TCP Keep-Alive"), translate("Default 60 seconds"))
 o.default = "60"
 
-<<<<<<< HEAD
-o = s:option(Value, "arkose_har_file", translate("HAR file path"), translate("About the browser HAR file path requested by ChatGPT ArkoseLabs"))
-=======
 o = s:option(Value, "preauth_api", translate("PreAuth API"), translate("PreAuth Cookie API URL"))
 
 o = s:option(Value, "arkose_chat_har_file", translate("ChatGPT HAR file path"), translate("About the browser HAR file path requested by ChatGPT ArkoseLabs"))
@@ -53,7 +50,6 @@
 o = s:option(Value, "arkose_auth_har_file", translate("Auth HAR file path"), translate("About the browser HAR file path requested by Auth ArkoseLabs"))
 
 o = s:option(Value, "arkose_platform_har_file", translate("Platform HAR file path"), translate("About the browser HAR file path requested by Platform ArkoseLabs"))
->>>>>>> 903e9706
 
 o = s:option(Value, "arkose_har_upload_key", translate("HAR Auth Key"), translate("HAR file upload authenticate key"))
 
